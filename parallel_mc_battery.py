import time
import os
import logging

<<<<<<< HEAD

=======
>>>>>>> 8480b44f
import numpy as np
from pydantic import BaseModel, validator, ValidationError

import apache_beam as beam
from apache_beam.options.pipeline_options import PipelineOptions


class BatteryConfigs(BaseModel):
    rng: str
    mode: str

    @validator("rng")
    def validate_rng(cls, rng):
        allowed_rngs = ["PCG64", "Philox", "SFC64", "MT19937"]

        if rng not in allowed_rngs:
            raise ValueError(
                f"Unsupported RNG choice.\
                      Allowed options: {' ,'.join(allowed_rngs)}"
            )

        return rng

    @validator("mode")
    def validate_mode(cls, mode):
        allowed_modes = ["production", "testing"]

        if mode not in allowed_modes:
            raise ValueError(
                f"Unsupported mode choice.\
                      Allowed options: {' ,'.join(allowed_modes)}"
            )

        return mode


class SimulationConfigs(BaseModel):
    parameters: list[float]
    starting_point: float
    number_simulations: int
    number_points: int

<<<<<<< HEAD
    @validator("number_simulations")
    def validate_number_simulations(cls, number_simulations):
        if number_simulations < 1:
            raise ValueError(
                "The minimum number of Monte Carlo simulations\
                                               should be >= 1."
            )

        return number_simulations

    @validator("number_points")
    def validate_number_points(cls, number_points):
        if number_points < 1:
            raise ValueError(
                "The minimum number of points in a single Monte Carlo\
                                              trace should be >= 1."
            )

        return number_points


class OutputPath(BaseModel):
    output_path: str

    @validator("output_path")
    def validate_output_path(cls, output_path):
        directory_path, file_name = os.path.split(output_path)

        if not os.path.isdir(output_path):
            os.makedirs(directory_path, exist_ok=True)
            logging.info(f"Directory {directory_path} created.")

        if not os.path.isfile(output_path):
            with open(output_path, "x") as f:
                f.write("")
                print(f"File {output_path} created.")

        if not os.access(output_path, os.W_OK):
            raise PermissionError(f"Could not write to the {file_name} file")


class ParallelMCBattery:
    """
    Helper class to orchestrate in parallel Monte Carlo simulations
    for an arbitrary number of models,
    with low-level parameter granularity.
    """

    def __init__(self, pipeline_options, battery_configs=None):
        battery_configs = ParallelMCBattery.handle_validation_battery(battery_configs)
        type(self).pipeline_options = pipeline_options

    def simulate(self, models, simulation_configs, output_paths="."):

        simulation_configs = ParallelMCBattery.handle_validation_simulation(
            simulation_configs
        )

        output_paths = ParallelMCBattery.handle_validation_output(output_paths)

        ParallelMCBattery.output_paths = output_paths

        class SimulateDoFn(beam.DoFn):
            def start_bundle(self):
                logging.info(
                    "New bundle created,\
=======

class BatteryConfigs(BaseModel):
    rng: str
    mode: str

    @validator("rng")
    def values_allowed_options(cls, rng):
        allowed_rngs = ["PCG64", "Philox", "SFC64", "MT19937"]

        if rng not in allowed_rngs:
            raise ValueError(
                f"Unsupported RNG choice. Allowed options: {' ,'.join(allowed_rngs)}"
            )
            
        return rng

    @validator("mode")
    def values_allowed_options(cls, mode):
        allowed_modes = ["production", "testing"]

        if mode not in allowed_modes:
            raise ValueError(
                f"Unsupported mode choice. Allowed options: {' ,'.join(allowed_modes)}"
            )

        return mode


class SimulationConfigs(BaseModel):
    parameters: list[float]
    starting_point: float
    number_simulations: int
    number_points: int

    @validator("number_simulations")
    def values_math_relevant(cls, number_simulations):
        if number_simulations < 1:
            raise ValueError(
                "The minimum number of Monte Carlo simulations\
                                               should be >= 1."
            )

        return number_simulations

    @validator("number_points")
    def values_math_relevant(cls, number_points):
        if number_points < 1:
            raise ValueError(
                "The minimum number of points in a single Monte Carlo\
                                              trace should be >= 1."
            )

        return number_points

class ParallelMCBattery:
    """
    Helper class to orchestrate in parallel Monte Carlo simulations for an arbitrary number of models,
    with low-level parameter granularity.
    """
    battery_configs = {"rng": "PCG64", "mode": "testing"}

    def __init__(self, pipeline_options, battery_configs=None):
        try:
            battery_configs = battery_configs or type(self).battery_configs
            rng = battery_configs["rng"]
            mode = battery_configs["mode"]

            battery_configs = BatteryConfigs(rng=rng, mode=mode)
            type(self).mode = battery_configs.mode
            rng_mapping = {
                "PCG64": np.random.PCG64,
                "Philox": np.random.Philox,
                "SFC64": np.random.SFC64,
                "MT19937": np.random.MT19937,
            }

            rng_generator = rng_mapping[battery_configs.rng]

            self.rng = np.random.default_rng(rng_generator())
            self.rng_64_bits = rng_generator()
        except KeyError:
            logging.exception("Missing parameters from battery configuration")
            raise
        except ValidationError:
            logging.exception("Validation of battery configuration failed")
            raise

        type(self).pipeline_options = pipeline_options

    def simulate(self, models, simulation_configs, output_paths="."):
        try:
            for simulation_config in simulation_configs:
                parameters = simulation_config["parameters"]
                starting_point = simulation_config["starting_point"]
                number_simulations = simulation_config["number_simulations"]
                number_points = simulation_config["number_points"]
                simulation_config = SimulationConfigs(
                    parameters=parameters,
                    starting_point=starting_point,
                    number_simulations=number_simulations,
                    number_points=number_points,
                )
        except KeyError:
            logging.exception("Missing parameters from simulation configuration")
            raise
        except ValidationError:
            logging.exception("Validation of simulation configurations failed")
            raise

        class SimulateDoFn(beam.DoFn):
            def start_bundle(self):
                logging.info(
                    f"New bundle created,\
>>>>>>> 8480b44f
                              and sent to workers for parallel simulation..."
                )

            def process(self, element):
                model, simulation_configs, output_path = element

                number_points = simulation_configs["number_points"]
                number_simulations = simulation_configs["number_simulations"]
                starting_point = simulation_configs["starting_point"]
                parameters = simulation_configs["parameters"]
                monte_carlo_traces = []

<<<<<<< HEAD
                if self.mode == "production":
                    for _ in range(number_simulations):
                        monte_carlo_trace = model(
                            parameters,
                            starting_point,
                            number_points,
                            ParallelMCBattery.rng,
                        )
                        monte_carlo_traces.append(monte_carlo_trace)
                else:
                    random_numbers = self.rng_64_bits.integers(
                        0,
                        2**64,
                        size=(number_simulations, number_points),
                        dtype=np.uint64,
                    )

                    def to_binary_string(number):
                        return format(number, "064b")

                    vec_to_binary_string = np.vectorize(to_binary_string)

                    monte_carlo_traces = vec_to_binary_string(random_numbers)

                    monte_carlo_traces = monte_carlo_traces.tolist()

                yield (monte_carlo_traces, output_path)

    @classmethod
    def handle_validation_battery(self, battery_configs):
        try:
            battery_configs = battery_configs or type(self).battery_configs
            rng = battery_configs["rng"]
            mode = battery_configs["mode"]

            battery_configs = BatteryConfigs(rng=rng, mode=mode)
            type(self).mode = battery_configs.mode
            rng_mapping = {
                "PCG64": np.random.PCG64,
                "Philox": np.random.Philox,
                "SFC64": np.random.SFC64,
                "MT19937": np.random.MT19937,
            }

            rng_generator = rng_mapping[battery_configs.rng]

            type(self).rng = np.random.default_rng(rng_generator())
            type(self).rng_64_bits = rng_generator()
        except KeyError:
            logging.exception("Missing parameters from battery configuration")
            raise
        except ValidationError:
            logging.exception("Validation of battery configuration failed")
            raise

        return battery_configs

    @classmethod
    def handle_validation_simulation(simulation_configs):
        try:
            for simulation_config in simulation_configs:
                parameters = simulation_config["parameters"]
                starting_point = simulation_config["starting_point"]
                number_simulations = simulation_config["number_simulations"]
                number_points = simulation_config["number_points"]
                simulation_config = SimulationConfigs(
                    parameters=parameters,
                    starting_point=starting_point,
                    number_simulations=number_simulations,
                    number_points=number_points,
                )
        except KeyError:
            logging.exception(
                f"Missing parameters\
                               from simulation configuration\
                                  {str(simulation_config)}"
            )
            raise
        except ValidationError:
            logging.exception(
                f"Validation of simulation configurations\
                               failed at {str(simulation_config)}"
            )
            raise

        return simulation_configs

    @classmethod
    def handle_validation_output(self, output_paths):
        try:
            for output_path in output_paths:
                output_path = OutputPath(output_path=output_path)
        except PermissionError:
            logging.exception(f"The file for the path {output_path} cannot be accessed")
            raise

        return output_paths
=======
                monte_carlo_traces = []
                monte_carlo_trace = []

                for _ in range(number_simulations):
                    if self.mode == "production":
                        parameters = simulation_configs["parameters"]
                        fixed_model = model(parameters, self.rng)
                        starting_point = simulation_configs["starting_point"]
                        monte_carlo_point = starting_point

                        for _ in range(number_points):
                            monte_carlo_point = fixed_model(monte_carlo_point)
                            monte_carlo_trace.append(monte_carlo_point)
                    else:
                        for _ in range(number_points):
                            monte_carlo_point = format(
                                self.rng_64_bits.random_raw(), "064b"
                            )
                            monte_carlo_trace.append(monte_carlo_point)

                    monte_carlo_traces.append(monte_carlo_trace)

                yield (monte_carlo_traces, output_path)
>>>>>>> 8480b44f
<|MERGE_RESOLUTION|>--- conflicted
+++ resolved
@@ -2,10 +2,6 @@
 import os
 import logging
 
-<<<<<<< HEAD
-
-=======
->>>>>>> 8480b44f
 import numpy as np
 from pydantic import BaseModel, validator, ValidationError
 
@@ -48,7 +44,6 @@
     number_simulations: int
     number_points: int
 
-<<<<<<< HEAD
     @validator("number_simulations")
     def validate_number_simulations(cls, number_simulations):
         if number_simulations < 1:
@@ -115,121 +110,6 @@
             def start_bundle(self):
                 logging.info(
                     "New bundle created,\
-=======
-
-class BatteryConfigs(BaseModel):
-    rng: str
-    mode: str
-
-    @validator("rng")
-    def values_allowed_options(cls, rng):
-        allowed_rngs = ["PCG64", "Philox", "SFC64", "MT19937"]
-
-        if rng not in allowed_rngs:
-            raise ValueError(
-                f"Unsupported RNG choice. Allowed options: {' ,'.join(allowed_rngs)}"
-            )
-            
-        return rng
-
-    @validator("mode")
-    def values_allowed_options(cls, mode):
-        allowed_modes = ["production", "testing"]
-
-        if mode not in allowed_modes:
-            raise ValueError(
-                f"Unsupported mode choice. Allowed options: {' ,'.join(allowed_modes)}"
-            )
-
-        return mode
-
-
-class SimulationConfigs(BaseModel):
-    parameters: list[float]
-    starting_point: float
-    number_simulations: int
-    number_points: int
-
-    @validator("number_simulations")
-    def values_math_relevant(cls, number_simulations):
-        if number_simulations < 1:
-            raise ValueError(
-                "The minimum number of Monte Carlo simulations\
-                                               should be >= 1."
-            )
-
-        return number_simulations
-
-    @validator("number_points")
-    def values_math_relevant(cls, number_points):
-        if number_points < 1:
-            raise ValueError(
-                "The minimum number of points in a single Monte Carlo\
-                                              trace should be >= 1."
-            )
-
-        return number_points
-
-class ParallelMCBattery:
-    """
-    Helper class to orchestrate in parallel Monte Carlo simulations for an arbitrary number of models,
-    with low-level parameter granularity.
-    """
-    battery_configs = {"rng": "PCG64", "mode": "testing"}
-
-    def __init__(self, pipeline_options, battery_configs=None):
-        try:
-            battery_configs = battery_configs or type(self).battery_configs
-            rng = battery_configs["rng"]
-            mode = battery_configs["mode"]
-
-            battery_configs = BatteryConfigs(rng=rng, mode=mode)
-            type(self).mode = battery_configs.mode
-            rng_mapping = {
-                "PCG64": np.random.PCG64,
-                "Philox": np.random.Philox,
-                "SFC64": np.random.SFC64,
-                "MT19937": np.random.MT19937,
-            }
-
-            rng_generator = rng_mapping[battery_configs.rng]
-
-            self.rng = np.random.default_rng(rng_generator())
-            self.rng_64_bits = rng_generator()
-        except KeyError:
-            logging.exception("Missing parameters from battery configuration")
-            raise
-        except ValidationError:
-            logging.exception("Validation of battery configuration failed")
-            raise
-
-        type(self).pipeline_options = pipeline_options
-
-    def simulate(self, models, simulation_configs, output_paths="."):
-        try:
-            for simulation_config in simulation_configs:
-                parameters = simulation_config["parameters"]
-                starting_point = simulation_config["starting_point"]
-                number_simulations = simulation_config["number_simulations"]
-                number_points = simulation_config["number_points"]
-                simulation_config = SimulationConfigs(
-                    parameters=parameters,
-                    starting_point=starting_point,
-                    number_simulations=number_simulations,
-                    number_points=number_points,
-                )
-        except KeyError:
-            logging.exception("Missing parameters from simulation configuration")
-            raise
-        except ValidationError:
-            logging.exception("Validation of simulation configurations failed")
-            raise
-
-        class SimulateDoFn(beam.DoFn):
-            def start_bundle(self):
-                logging.info(
-                    f"New bundle created,\
->>>>>>> 8480b44f
                               and sent to workers for parallel simulation..."
                 )
 
@@ -242,7 +122,6 @@
                 parameters = simulation_configs["parameters"]
                 monte_carlo_traces = []
 
-<<<<<<< HEAD
                 if self.mode == "production":
                     for _ in range(number_simulations):
                         monte_carlo_trace = model(
@@ -339,29 +218,4 @@
             logging.exception(f"The file for the path {output_path} cannot be accessed")
             raise
 
-        return output_paths
-=======
-                monte_carlo_traces = []
-                monte_carlo_trace = []
-
-                for _ in range(number_simulations):
-                    if self.mode == "production":
-                        parameters = simulation_configs["parameters"]
-                        fixed_model = model(parameters, self.rng)
-                        starting_point = simulation_configs["starting_point"]
-                        monte_carlo_point = starting_point
-
-                        for _ in range(number_points):
-                            monte_carlo_point = fixed_model(monte_carlo_point)
-                            monte_carlo_trace.append(monte_carlo_point)
-                    else:
-                        for _ in range(number_points):
-                            monte_carlo_point = format(
-                                self.rng_64_bits.random_raw(), "064b"
-                            )
-                            monte_carlo_trace.append(monte_carlo_point)
-
-                    monte_carlo_traces.append(monte_carlo_trace)
-
-                yield (monte_carlo_traces, output_path)
->>>>>>> 8480b44f
+        return output_paths