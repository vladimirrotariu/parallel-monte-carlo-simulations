--- conflicted
+++ resolved
@@ -1,4 +1,3 @@
-# flake8: noqa
 import time
 import logging
 
@@ -9,7 +8,6 @@
 
 
 class BatteryConfigs(BaseModel):
-<<<<<<< HEAD
     rng: str
     mode: str
 
@@ -18,21 +16,10 @@
         allowed_rngs = ["PCG64", "Philox", "SFC64", "MT19937"]
 
         if rng not in allowed_rngs:
-=======
-    battery_configs: dict[str, str]  # rng, mode (production, testing)
-
-    @validator("battery_configs")
-    def values_allowed_options(cls, configs):
-        allowed_rngs = ["PCG64", "Philox", "SFC64", "MT19937"]
-        allowed_modes = ["production", "testing"]
-
-        if configs["rng"] not in allowed_rngs:
->>>>>>> a86b6456
             raise ValueError(
                 f"Unsupported RNG choice. Allowed options: {' ,'.join(allowed_rngs)}"
             )
-
-<<<<<<< HEAD
+            
         return rng
 
     @validator("mode")
@@ -40,14 +27,10 @@
         allowed_modes = ["production", "testing"]
 
         if mode not in allowed_modes:
-=======
-        if configs["mode"] not in allowed_modes:
->>>>>>> a86b6456
             raise ValueError(
                 f"Unsupported mode choice. Allowed options: {' ,'.join(allowed_modes)}"
             )
 
-<<<<<<< HEAD
         return mode
 
 
@@ -70,42 +53,21 @@
     @validator("number_points")
     def values_math_relevant(cls, number_points):
         if number_points < 1:
-=======
-        return configs
-
-
-class SimulationConfigs(BaseModel):
-    simulation_configs: dict[list[float], float, int, int]
-
-    @validator("simulation_configs")
-    def values_math_relevant(cls, configs):
-        if configs["number_points"] < 1:
->>>>>>> a86b6456
             raise ValueError(
                 "The minimum number of points in a single Monte Carlo\
                                               trace should be >= 1."
             )
 
-<<<<<<< HEAD
         return number_points
-=======
-        if configs["number_simulations"] < 1:
-            raise ValueError("The minimum number of Monte Carlo traces should be >= 1.")
-
-        return configs
->>>>>>> a86b6456
-
 
 class ParallelMCBattery:
     """
     Helper class to orchestrate in parallel Monte Carlo simulations for an arbitrary number of models,
     with low-level parameter granularity.
     """
-
     battery_configs = {"rng": "PCG64", "mode": "testing"}
 
     def __init__(self, pipeline_options, battery_configs=None):
-<<<<<<< HEAD
         try:
             battery_configs = battery_configs or type(self).battery_configs
             rng = battery_configs["rng"]
@@ -132,21 +94,6 @@
             raise
 
         type(self).pipeline_options = pipeline_options
-=======
-        battery_configs = battery_configs or type(self).battery_configs
-
-        try:
-            battery_configs = BatteryConfigs(battery_configs)
-        except KeyError:
-            logging.exception("Missing parameters from battery_configs")
-        except ValidationError:
-            logging.exception("Validation of battery_configs failed")
-            raise
-
-        self.__class__.battery_configs = battery_configs
-
-        self.pipeline_options = pipeline_options
->>>>>>> a86b6456
 
     def simulate(self, models, simulation_configs, output_paths="."):
         try:
@@ -168,7 +115,6 @@
             logging.exception("Validation of simulation configurations failed")
             raise
 
-<<<<<<< HEAD
         class SimulateDoFn(beam.DoFn):
             def start_bundle(self):
                 logging.info(
@@ -178,43 +124,6 @@
 
             def process(self, element):
                 model, simulation_configs, output_path = element
-=======
-            def setup(self):
-                battery_configs = ParallelMCBattery.battery_configs
-                self.mode = battery_configs["mode"]
-
-                rng_choice = battery_configs["rng"]
-
-                rng_mapping = {
-                    "PCG64": np.random.PCG64,
-                    "Philox": np.random.Philox,
-                    "SFC64": np.random.SFC64,
-                    "MT19937": np.random.MT19937,
-                }
-
-                rng_class = rng_mapping[rng_choice]
-
-                self.rng = np.random.default_rng(rng_class())
-                self.rng_64_bits = rng_class()
-
-            def start_bundle(self):
-                logging.info(
-                    f"Bundle {type(self).bundle_counter} created,\
-                              and sent to workers for parallel simulation..."
-                )
-                type(self).bundle_counter += 1
-
-            def process(self, element):
-                model, simulation_configs, output_path = element
-
-                try:
-                    simulation_configs = SimulationConfigs(simulation_configs)
-                except KeyError:
-                    logging.exception("Missing parameters from simulation_configs")
-                except ValidationError:
-                    logging.exception("Validation of simulation_configs failed")
-                    raise
->>>>>>> a86b6456
 
                 number_points = simulation_configs["number_points"]
                 number_simulations = simulation_configs["number_simulations"]
